--- conflicted
+++ resolved
@@ -35,11 +35,7 @@
 #include <ns3/data-rate.h>
 #include <ns3/generic-phy.h>
 #include <ns3/packet-burst.h>
-<<<<<<< HEAD
 #include <ns3/lte-interference.h>
-=======
-#include <ns3/event-id.h>
->>>>>>> 3a437839
 
 namespace ns3 {
 
@@ -120,17 +116,6 @@
   void SetGenericPhyTxEndCallback (GenericPhyTxEndCallback c);
 
   /**
-<<<<<<< HEAD
-=======
-   * set the callback for the start of RX, as part of the
-   * interconnections betweenthe PHY and the MAC
-   *
-   * @param c the callback
-   */
-  void SetGenericPhyRxStartCallback (GenericPhyRxStartCallback c);
-
-  /**
->>>>>>> 3a437839
    * set the callback for the end of a RX in error, as part of the
    * interconnections betweenthe PHY and the MAC
    *
@@ -192,16 +177,9 @@
   TracedCallback<Ptr<const PacketBurst> > m_phyRxEndOkTrace;
   TracedCallback<Ptr<const PacketBurst> > m_phyRxEndErrorTrace;
 
-<<<<<<< HEAD
-  PhyMacTxEndCallback        m_phyMacTxEndCallback;
-  PhyMacRxEndErrorCallback   m_phyMacRxEndErrorCallback;
-  PhyMacRxEndOkCallback      m_phyMacRxEndOkCallback;
-=======
-  GenericPhyTxEndCallback        m_phyMacTxEndCallback;
-  GenericPhyRxStartCallback      m_phyMacRxStartCallback;
-  GenericPhyRxEndErrorCallback   m_phyMacRxEndErrorCallback;
-  GenericPhyRxEndOkCallback      m_phyMacRxEndOkCallback;
->>>>>>> 3a437839
+  GenericPhyTxEndCallback        m_genericPhyTxEndCallback;
+  GenericPhyRxEndErrorCallback   m_genericPhyRxEndErrorCallback;
+  GenericPhyRxEndOkCallback      m_genericPhyRxEndOkCallback;
 
   Ptr<LteInterference> m_interference;
 
